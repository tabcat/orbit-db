'use strict'

const path = require('path')
const EventStore = require('orbit-db-eventstore')
const FeedStore = require('orbit-db-feedstore')
const KeyValueStore = require('orbit-db-kvstore')
const CounterStore = require('orbit-db-counterstore')
const DocumentStore = require('orbit-db-docstore')
const Pubsub = require('orbit-db-pubsub')
const Cache = require('orbit-db-cache')
const Keystore = require('orbit-db-keystore')
const IdentityProvider = require('orbit-db-identity-provider')
let ACFactory = require('orbit-db-access-controllers')
const OrbitDBAddress = require('./orbit-db-address')
const createDBManifest = require('./db-manifest')
const exchangeHeads = require('./exchange-heads')
const isDefined = require('./utils/is-defined')
const Logger = require('logplease')
const logger = Logger.create("orbit-db")
Logger.setLogLevel('ERROR')

// Mapping for 'database type' -> Class
let databaseTypes = {
  'counter': CounterStore,
  'eventlog': EventStore,
  'feed': FeedStore,
  'docstore': DocumentStore,
  'keyvalue': KeyValueStore,
}

  class OrbitDB {
  constructor(ipfs, identity, options = {}) {
    if (!isDefined(ipfs))
      throw new Error('IPFS is a required argument. See https://github.com/orbitdb/orbit-db/blob/master/API.md#createinstance')

    if (!isDefined(identity))
      throw new Error('identity is a required argument. See https://github.com/orbitdb/orbit-db/blob/master/API.md#createinstance')

    this._ipfs = ipfs
    this.identity = identity
    this.id = options.peerId
    this._pubsub = options && options.broker
      ? new options.broker(this._ipfs)
      : new Pubsub(this._ipfs, this.id)
    this.directory = options.directory || './orbitdb'
    this.stores = {}
    this._directConnections = {}

    ACFactory = options.ACFactory || ACFactory
  }

  static async createInstance (ipfs, options = {}) {
    if (!isDefined(ipfs))
      throw new Error('IPFS is a required argument. See https://github.com/orbitdb/orbit-db/blob/master/API.md#createinstance')

    const { id } = await ipfs.id()
    const directory = options.directory || './orbitdb'
    const keystore = options.keystore || Keystore.create(path.join(directory, id, '/keystore'))
    const identity = options.identity || await IdentityProvider.createIdentity(keystore, options.id || id, options.identitySignerFn)
    options = Object.assign({}, options, { peerId: id , directory: directory })
    const orbitdb = new OrbitDB(ipfs, identity, options)
    return orbitdb
  }

  /* Databases */
  async feed (address, options = {}) {
    options = Object.assign({ create: true, type: 'feed' }, options)
    return this.open(address, options)
  }

  async log (address, options = {}) {
    options = Object.assign({ create: true, type: 'eventlog' }, options)
    return this.open(address, options)
  }

  async eventlog (address, options = {}) {
    return this.log(address, options)
  }

  async keyvalue (address, options = {}) {
    options = Object.assign({ create: true, type: 'keyvalue' }, options)
    return this.open(address, options)
  }

  async kvstore (address, options = {}) {
    return this.keyvalue(address, options)
  }

  async counter (address, options = {}) {
    options = Object.assign({ create: true, type: 'counter' }, options)
    return this.open(address, options)
  }

  async docs (address, options = {}) {
    options = Object.assign({ create: true, type: 'docstore' }, options)
    return this.open(address, options)
  }

  async docstore (address, options = {}) {
    return this.docs(address, options)
  }

  async disconnect () {
    // Close all open databases
    const databases = Object.values(this.stores)
    for (let db of databases) {
      await db.close()
      delete this.stores[db.address.toString()]
    }

    // Close a direct connection and remove it from internal state
    const removeDirectConnect = e => {
      this._directConnections[e].close()
      delete this._directConnections[e]
    }

    // Close all direct connections to peers
    Object.keys(this._directConnections).forEach(removeDirectConnect)

    // Disconnect from pubsub
    if (this._pubsub) {
      await this._pubsub.disconnect()
    }

    // Remove all databases from the state
    this.stores = {}
  }

  // Alias for disconnect()
  async stop () {
    await this.disconnect()
  }

  /* Private methods */
  async _createStore (type, address, options) {
    // Get the type -> class mapping
    const Store = databaseTypes[type]

    if (!Store)
      throw new Error(`Invalid database type '${type}'`)

    let accessController
    if (options.accessControllerAddress) {
      accessController = await ACFactory.resolve(this, options.accessControllerAddress, options.accessController)
    }

    const cache = await this._loadCache(this.directory, address)

    const opts = Object.assign({ replicate: true }, options, {
      accessController: accessController,
      cache: cache,
      onClose: this._onClose.bind(this),
    })

    const store = new Store(this._ipfs, this.identity, address, opts)
    store.events.on('write', this._onWrite.bind(this))

    // ID of the store is the address as a string
    const addr = address.toString()
    this.stores[addr] = store

    // Subscribe to pubsub to get updates from peers,
    // this is what hooks us into the message propagation layer
    // and the p2p network
    if(opts.replicate && this._pubsub)
      this._pubsub.subscribe(addr, this._onMessage.bind(this), this._onPeerConnected.bind(this))

    return store
  }

  // Callback for local writes to the database. We the update to pubsub.
  _onWrite (address, entry, heads) {
    if(!heads) throw new Error("'heads' not defined")
    if(this._pubsub) this._pubsub.publish(address, heads)
  }

  // Callback for receiving a message from the network
  async _onMessage (address, heads) {
    const store = this.stores[address]
    try {
      logger.debug(`Received ${heads.length} heads for '${address}':\n`, JSON.stringify(heads.map(e => e.hash), null, 2))
      if (store && heads && heads.length > 0) {
        await store.sync(heads)
      }
    } catch (e) {
      logger.error(e)
    }
  }

  // Callback for when a peer connected to a database
  async _onPeerConnected (address, peer) {
    logger.debug(`New peer '${peer}' connected to '${address}'`)

    const getStore = address => this.stores[address]
    const getDirectConnection = peer => this._directConnections[peer]
    const onChannelCreated = channel => this._directConnections[channel._receiverID] = channel
    const onMessage = (address, heads) => this._onMessage(address, heads)

    const channel = await exchangeHeads(
      this._ipfs,
      address,
      peer,
      getStore,
      getDirectConnection,
      onMessage,
      onChannelCreated
    )

    if (getStore(address))
      getStore(address).events.emit('peer', peer)
  }

  // Callback when database was closed
  async _onClose (address) {
    logger.debug(`Close ${address}`)

    // Unsubscribe from pubsub
    if (this._pubsub) {
      await this._pubsub.unsubscribe(address)
    }

    delete this.stores[address]
  }

  /* Create and Open databases */

  /*
    options = {
      admin: [], // array of keys that are the admins of this database (same as write access)
      write: [], // array of keys that can write to this database
      directory: './orbitdb', // directory in which to place the database files
      overwrite: false, // whether we should overwrite the existing database if it exists
    }
  */
  async create (name, type, options = {}) {
    logger.debug(`create()`)

    if (!OrbitDB.isValidType(type))
      throw new Error(`Invalid database type '${type}'`)

    // The directory to look databases from can be passed in as an option
    const directory = options.directory || this.directory
    logger.debug(`Creating database '${name}' as ${type} in '${directory}'`)

    if (OrbitDBAddress.isValid(name))
      throw new Error(`Given database name is an address. Please give only the name of the database!`)

    // Create an AccessController
    options.accessController = Object.assign({}, { type: 'ipfs' }, options.accessController)
    const accessControllerAddress = await ACFactory.create(this, options.accessController.type, options.accessController || {})

    // Save the manifest to IPFS
    const manifestHash = await createDBManifest(this._ipfs, name, type, accessControllerAddress)

    // Create the database address
    const dbAddress = OrbitDBAddress.parse(path.join('/orbitdb', manifestHash, name))

<<<<<<< HEAD
    // Load local cache
    const haveDB = await this._loadCache(directory, dbAddress)
      .then(cache => cache ? cache.get(path.join(dbAddress.toString(), '_manifest')) : null)
      .then(data => data !== undefined && data !== null)
=======
    // Load the locally saved database information
    const cache = await this._loadCache(directory, dbAddress)

    // Check if we have the database locally
    const haveDB = await this._haveLocalData(cache, dbAddress)
>>>>>>> f9324382

    if (haveDB && !options.overwrite)
      throw new Error(`Database '${dbAddress}' already exists!`)

    // Save the database locally
    await this._addManifestToCache(directory, dbAddress)

    logger.debug(`Created database '${dbAddress}'`)

    // Open the database
    return this.open(dbAddress, options)
  }

  /*
      options = {
        localOnly: false // if set to true, throws an error if database can't be found locally
        create: false // whether to create the database
        type: TODO
        overwrite: TODO

      }
   */
  async open (address, options = {}) {
    logger.debug(`open()`)

    options = Object.assign({ localOnly: false, create: false }, options)
    logger.debug(`Open database '${address}'`)

    // The directory to look databases from can be passed in as an option
    const directory = options.directory || this.directory
    logger.debug(`Look from '${directory}'`)

    // If address is just the name of database, check the options to crate the database
    if (!OrbitDBAddress.isValid(address)) {
      if (!options.create) {
        throw new Error(`'options.create' set to 'false'. If you want to create a database, set 'options.create' to 'true'.`)
      } else if (options.create && !options.type) {
        throw new Error(`Database type not provided! Provide a type with 'options.type' (${OrbitDB.databaseTypes.join('|')})`)
      } else {
        logger.warn(`Not a valid OrbitDB address '${address}', creating the database`)
        options.overwrite = options.overwrite ? options.overwrite : true
        return this.create(address, options.type, options)
      }
    }

    // Parse the database address
    const dbAddress = OrbitDBAddress.parse(address)

    // Load the locally saved db information
    const cache = await this._loadCache(directory, dbAddress)

    // Check if we have the database
    const haveDB = await this._haveLocalData(cache, dbAddress)
    logger.debug((haveDB ? 'Found' : 'Didn\'t find') + ` database '${dbAddress}'`)

    // If we want to try and open the database local-only, throw an error
    // if we don't have the database locally
    if (options.localOnly && !haveDB) {
      logger.warn(`Database '${dbAddress}' doesn't exist!`)
      throw new Error(`Database '${dbAddress}' doesn't exist!`)
    }

    logger.debug(`Loading Manifest for '${dbAddress}'`)

    // Get the database manifest from IPFS
    const dag = await this._ipfs.object.get(dbAddress.root)
    const manifest = JSON.parse(dag.toJSON().data)
    logger.debug(`Manifest for '${dbAddress}':\n${JSON.stringify(manifest, null, 2)}`)

    // Make sure the type from the manifest matches the type that was given as an option
    if (options.type && manifest.type !== options.type)
      throw new Error(`Database '${dbAddress}' is type '${manifest.type}' but was opened as '${options.type}'`)

    // Save the database locally
    await this._addManifestToCache(directory, dbAddress)

    // Open the the database
    options = Object.assign({}, options, { accessControllerAddress: manifest.accessController })
    return this._createStore(manifest.type, dbAddress, options)
  }

  // Save the database locally
  async _addManifestToCache (directory, dbAddress) {
    const cache = await this._loadCache(directory, dbAddress)
    await cache.set(path.join(dbAddress.toString(), '_manifest'), dbAddress.root)
    logger.debug(`Saved manifest to IPFS as '${dbAddress.root}'`)
  }

  // Loads the locally saved database information (manifest, head hashes)
  async _loadCache (directory, dbAddress) {
    let cache
    try {
      cache = await Cache.load(directory, dbAddress)
    } catch (e) {
      console.log(e)
      logger.error("Couldn't load Cache:", e)
    }

    return cache
  }

  /**
   * Check if we have the database, or part of it, saved locally
   * @param  {[Cache]} cache [The OrbitDBCache instance containing the local data]
   * @param  {[OrbitDBAddress]} dbAddress [Address of the database to check]
   * @return {[Boolean]} [Returns true if we have cached the db locally, false if not]
   */
  async _haveLocalData (cache, dbAddress) {
    if (!cache) {
      return false
    }
    const data = await cache.get(path.join(dbAddress.toString(), '_manifest')) 
    return data !== undefined && data !== null
  }

  /**
   * Returns supported database types as an Array of strings
   * Eg. [ 'counter', 'eventlog', 'feed', 'docstore', 'keyvalue']
   * @return {[Array]} [Supported database types]
   */
  static get databaseTypes () {
    return Object.keys(databaseTypes)
  }

  static isValidType (type) {
    return Object.keys(databaseTypes).includes(type)
  }

  static addDatabaseType (type, store) {
    if (databaseTypes[type]) throw new Error(`Type already exists: ${type}`)
    databaseTypes[type] = store
  }

  static getDatabaseTypes () {
    return databaseTypes
  }

  static isValidAddress (address) {
    return OrbitDBAddress.isValid(address)
  }

  static parseAddress (address) {
    return OrbitDBAddress.parse(address)
  }
}

module.exports = OrbitDB<|MERGE_RESOLUTION|>--- conflicted
+++ resolved
@@ -254,19 +254,12 @@
 
     // Create the database address
     const dbAddress = OrbitDBAddress.parse(path.join('/orbitdb', manifestHash, name))
-
-<<<<<<< HEAD
-    // Load local cache
-    const haveDB = await this._loadCache(directory, dbAddress)
-      .then(cache => cache ? cache.get(path.join(dbAddress.toString(), '_manifest')) : null)
-      .then(data => data !== undefined && data !== null)
-=======
+    
     // Load the locally saved database information
     const cache = await this._loadCache(directory, dbAddress)
 
     // Check if we have the database locally
     const haveDB = await this._haveLocalData(cache, dbAddress)
->>>>>>> f9324382
 
     if (haveDB && !options.overwrite)
       throw new Error(`Database '${dbAddress}' already exists!`)
