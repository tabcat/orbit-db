'use strict'

const assert = require('assert')
const rmrf = require('rimraf')
const path = require('path')
const OrbitDB = require('../src/OrbitDB')

// Include test utilities
const {
  config,
  startIpfs,
  stopIpfs,
  testAPIs,
  databases
} = require('./utils')

const dbPath = './orbitdb/tests/write-permissions'
const ipfsPath = './orbitdb/tests/write-permissions/ipfs'

Object.keys(testAPIs).forEach(API => {
  describe(`orbit-db - Write Permissions (${API})`, function () {
    this.timeout(20000)

    let ipfsd, ipfs, orbitdb1, orbitdb2

    before(async () => {
      config.daemon1.repo = ipfsPath
      rmrf.sync(config.daemon1.repo)
      rmrf.sync(dbPath)
      ipfsd = await startIpfs(API, config.daemon1)
      ipfs = ipfsd.api
      orbitdb1 = await OrbitDB.createInstance(ipfs, { directory: path.join(dbPath, '1') })
      orbitdb2 = await OrbitDB.createInstance(ipfs, { directory: path.join(dbPath, '2') })
    })

    after(async () => {
      if (orbitdb1) { await orbitdb1.stop() }

      if (orbitdb2) { await orbitdb2.stop() }

      if (ipfsd) { await stopIpfs(ipfsd) }
    })

    describe('allows multiple peers to write to the databases', function () {
      databases.forEach(async (database) => {
        it(database.type + ' allows multiple writers', async () => {
          let options = {
            // Set write access for both clients
            accessController: {
              write: [
<<<<<<< HEAD
                orbitdb1.identity.publicKey,
                orbitdb2.identity.publicKey
              ]
=======
                orbitdb1.identity.id,
                orbitdb2.identity.id
              ],
>>>>>>> ec5102bc
            }
          }

          const db1 = await database.create(orbitdb1, 'sync-test', options)
          options = Object.assign({}, options, { sync: true })
          const db2 = await database.create(orbitdb2, db1.address.toString(), options)

          await database.tryInsert(db1)
          await database.tryInsert(db2)

          assert.deepEqual(database.getTestValue(db1), database.expectedValue)
          assert.deepEqual(database.getTestValue(db2), database.expectedValue)

          await db1.close()
          await db2.close()
        })
      })
    })

    describe('syncs databases', function () {
      databases.forEach(async (database) => {
        it(database.type + ' syncs', async () => {
          let options = {
            // Set write access for both clients
            accessController: {
              write: [
                orbitdb1.identity.id,
                orbitdb2.identity.id
              ]
            }
          }

          const db1 = await database.create(orbitdb1, 'sync-test', options)
          options = Object.assign({}, options, { sync: true })
          const db2 = await database.create(orbitdb2, db1.address.toString(), options)

          await database.tryInsert(db2)

          assert.equal(database.query(db1).length, 0)
          db1.sync(db2._oplog.heads)

          return new Promise(resolve => {
            setTimeout(async () => {
              const value = database.getTestValue(db1)
              assert.deepEqual(value, database.expectedValue)
              await db1.close()
              await db2.close()
              resolve()
            }, 300)
          })
        })
      })
    })

    describe('syncs databases that anyone can write to', function () {
      databases.forEach(async (database) => {
        it(database.type + ' syncs', async () => {
          let options = {
            // Set write permission for everyone
            accessController: {
              write: ['*']
            }
          }

          const db1 = await database.create(orbitdb1, 'sync-test-public-dbs', options)
          options = Object.assign({}, options, { sync: true })
          const db2 = await database.create(orbitdb2, db1.address.toString(), options)

          await database.tryInsert(db2)

          assert.equal(database.query(db1).length, 0)
          db1.sync(db2._oplog.heads)

          return new Promise(resolve => {
            setTimeout(async () => {
              const value = database.getTestValue(db1)
              assert.deepEqual(value, database.expectedValue)
              await db1.close()
              await db2.close()
              resolve()
            }, 300)
          })
        })
      })
    })

    describe('doesn\'t sync if peer is not allowed to write to the database', function () {
      databases.forEach(async (database) => {
        it(database.type + ' doesn\'t sync', async () => {
          let options = {
            // Only peer 1 can write
            accessController: {
              write: [orbitdb1.identity.id]
            }
          }
          let err
          options = Object.assign({}, options, { path: path.join(dbPath, '/sync-test/1') })
          const db1 = await database.create(orbitdb1, 'write error test 1', options)
          options = Object.assign({}, options, { path: path.join(dbPath, '/sync-test/2'), sync: true })
          const db2 = await database.create(orbitdb2, 'write error test 1', options)

          try {
            // Catch replication event if the update from peer 2 got synced and into the database
            db1.events.on('replicated', () => err = new Error('Shouldn\'t replicate!'))
            // Try to update from peer 2, this shouldn't be allowed
            await database.tryInsert(db2)
          } catch (e) {
            // Make sure peer 2's instance throws an error
            err = e.toString()
          }
          assert.equal(err, `Error: Could not append entry, key "${orbitdb2.identity.id}" is not allowed to write to the log`)

          // Make sure nothing was added to the database
          assert.equal(database.query(db1).length, 0)

          // Try to sync peer 1 with peer 2, this shouldn't produce anything
          // at peer 1 (nothing was supposed to be added to the database by peer 2)
          db1.sync(db2._oplog.heads)

          return new Promise((resolve, reject) => {
            setTimeout(async () => {
              // Make sure nothing was added
              assert.equal(database.query(db1).length, 0)
              await db1.close()
              await db2.close()
              if (!err) {
                reject(new Error('tryInsert should throw an err'))
              } else {
                resolve()
              }
            }, 300)
          })
        })
      })
    })

    describe('throws an error if peer is not allowed to write to the database', function () {
      databases.forEach(async (database) => {
        it(database.type + ' throws an error', async () => {
          let options = {
            // No write access (only creator of the database can write)
            accessController: {
              write: []
            }
          }

          let err
          try {
            const db1 = await database.create(orbitdb1, 'write error test 2', options)
            options = Object.assign({}, options, { sync: true })
            const db2 = await database.create(orbitdb2, db1.address.toString(), options)
            await database.tryInsert(db2)
          } catch (e) {
            err = e.toString()
          }
          assert.equal(err, `Error: Could not append entry, key "${orbitdb2.identity.id}" is not allowed to write to the log`)
        })
      })
    })
  })
})<|MERGE_RESOLUTION|>--- conflicted
+++ resolved
@@ -48,15 +48,9 @@
             // Set write access for both clients
             accessController: {
               write: [
-<<<<<<< HEAD
-                orbitdb1.identity.publicKey,
-                orbitdb2.identity.publicKey
-              ]
-=======
                 orbitdb1.identity.id,
                 orbitdb2.identity.id
               ],
->>>>>>> ec5102bc
             }
           }
 
