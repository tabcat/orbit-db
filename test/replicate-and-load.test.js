'use strict'

const assert = require('assert')
const mapSeries = require('p-each-series')
const rmrf = require('rimraf')
const OrbitDB = require('../src/OrbitDB')

// Include test utilities
const {
  config,
  startIpfs,
  stopIpfs,
  testAPIs,
  connectPeers,
  waitForPeers
} = require('./utils')

const dbPath1 = './orbitdb/tests/replicate-and-load/1'
const dbPath2 = './orbitdb/tests/replicate-and-load/2'
const ipfsPath1 = './orbitdb/tests/replicate-and-load/1/ipfs'
const ipfsPath2 = './orbitdb/tests/replicate-and-load/2/ipfs'

Object.keys(testAPIs).forEach(API => {
  describe(`orbit-db - Replicate and Load (${API})`, function () {
    this.timeout(config.timeout)

    let ipfsd1, ipfsd2, ipfs1, ipfs2
    let orbitdb1, orbitdb2, db1, db2

    before(async () => {
      config.daemon1.repo = ipfsPath1
      config.daemon2.repo = ipfsPath2
      rmrf.sync(config.daemon1.repo)
      rmrf.sync(config.daemon2.repo)
      rmrf.sync(dbPath1)
      rmrf.sync(dbPath2)
      ipfsd1 = await startIpfs(API, config.daemon1)
      ipfsd2 = await startIpfs(API, config.daemon2)
      ipfs1 = ipfsd1.api
      ipfs2 = ipfsd2.api
      orbitdb1 = await OrbitDB.createInstance(ipfs1, { directory: dbPath1 })
      orbitdb2 = await OrbitDB.createInstance(ipfs2, { directory: dbPath2 })
      // Connect the peers manually to speed up test times
      await connectPeers(ipfs1, ipfs2)
    })

    after(async () => {
      if (orbitdb1) { await orbitdb1.stop() }

      if (orbitdb2) { await orbitdb2.stop() }

      if (ipfsd1) { await stopIpfs(ipfsd1) }

      if (ipfsd2) { await stopIpfs(ipfsd2) }
    })

    describe('two peers', function () {
      // Opens two databases db1 and db2 and gives write-access to both of the peers
      const openDatabases1 = async (options) => {
        // Set write access for both clients
        options.write = [
          orbitdb1.identity.publicKey,
          orbitdb2.identity.publicKey
        ],

        options = Object.assign({}, options, { path: dbPath1 })
        db1 = await orbitdb1.eventlog('replicate-and-load-tests', options)
        // Set 'localOnly' flag on and it'll error if the database doesn't exist locally
        options = Object.assign({}, options, { path: dbPath2 })
        db2 = await orbitdb2.eventlog(db1.address.toString(), options)
      }

      const openDatabases = async (options) => {
        // Set write access for both clients
        options.write = [
          orbitdb1.identity.publicKey,
          orbitdb2.identity.publicKey
        ],

        options = Object.assign({}, options, { path: dbPath1, create: true })
        db1 = await orbitdb1.eventlog('tests', options)
        // Set 'localOnly' flag on and it'll error if the database doesn't exist locally
        options = Object.assign({}, options, { path: dbPath2 })
        db2 = await orbitdb2.eventlog(db1.address.toString(), options)
      }

      beforeEach(async () => {
        await openDatabases({ sync: true })

        assert.equal(db1.address.toString(), db2.address.toString())

        console.log('Waiting for peers...')
        await waitForPeers(ipfs1, [orbitdb2.id], db1.address.toString())
        await waitForPeers(ipfs2, [orbitdb1.id], db1.address.toString())
        console.log('Found peers')
      })

      afterEach(async () => {
        await db1.drop()
        await db2.drop()
      })

      it('replicates database of 100 entries and loads it from the disk', async () => {
        const entryCount = 100
        const entryArr = []
        let timer

        for (let i = 0; i < entryCount; i++) { entryArr.push(i) }

        await mapSeries(entryArr, (i) => db1.add('hello' + i))

        return new Promise((resolve, reject) => {
          timer = setInterval(async () => {
            const items = db2.iterator({ limit: -1 }).collect()
            if (items.length === entryCount) {
              clearInterval(timer)
              assert.equal(items.length, entryCount)
              assert.equal(items[0].payload.value, 'hello0')
              assert.equal(items[items.length - 1].payload.value, 'hello99')

              db2 = null

              try {
                // Set write access for both clients
                let options = {
                  accessController: {
                    write: [
<<<<<<< HEAD
                      orbitdb1.identity.publicKey,
                      orbitdb2.identity.publicKey
                    ]
=======
                      orbitdb1.identity.id,
                      orbitdb2.identity.id
                    ],
>>>>>>> ec5102bc
                  }
                }

                // Get the previous address to make sure nothing mutates it
                const addr = db1.address.toString()

                // Open the database again (this time from the disk)
                options = Object.assign({}, options, { path: dbPath1, create: false })
                db1 = await orbitdb1.eventlog(addr, options)
                // Set 'localOnly' flag on and it'll error if the database doesn't exist locally
                options = Object.assign({}, options, { path: dbPath2, localOnly: true })
                db2 = await orbitdb2.eventlog(addr, options)

                await db1.load()
                await db2.load()

                // Make sure we have all the entries in the databases
                const result1 = db1.iterator({ limit: -1 }).collect()
                const result2 = db2.iterator({ limit: -1 }).collect()
                assert.equal(result1.length, entryCount)
                assert.equal(result2.length, entryCount)
              } catch (e) {
                reject(e)
              }
              resolve()
            }
          }, 100)
        })
      })
    })
  })
})<|MERGE_RESOLUTION|>--- conflicted
+++ resolved
@@ -125,15 +125,9 @@
                 let options = {
                   accessController: {
                     write: [
-<<<<<<< HEAD
-                      orbitdb1.identity.publicKey,
-                      orbitdb2.identity.publicKey
-                    ]
-=======
                       orbitdb1.identity.id,
                       orbitdb2.identity.id
                     ],
->>>>>>> ec5102bc
                   }
                 }
 
