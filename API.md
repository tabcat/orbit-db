# OrbitDB API Documentation

Read the **[GETTING STARTED](https://github.com/orbitdb/orbit-db/blob/master/GUIDE.md)** guide for a more in-depth tutorial and to understand how OrbitDB works.

## Table of Contents

<!-- toc -->

- [Creating an OrbitDB instance](#creating-an-orbitdb-instance)
  * [createInstance(ipfs, [options])](#createinstanceipfs-options)
- [Public Instance Methods](#public-instance-methods)
  * [orbitdb.create(name, type, [options])](#orbitdbcreatename-type-options)
  * [orbitdb.determineAddress(name, type, [options])](#orbitdbdetermineaddressname-type-options)
  * [orbitdb.open(address, [options])](#orbitdbopenaddress-options)
  * [orbitdb.disconnect()](#orbitdbdisconnect)
  * [orbitdb.stop()](#orbitdbstop)
  * [orbitdb.keyvalue(name|address)](#orbitdbkeyvaluenameaddress)
    + [put(key, value)](#putkey-value)
    + [set(key, value)](#setkey-value)
    + [get(key)](#getkey)
    + [del(key)](#delkey)
  * [orbitdb.kvstore(name|address)](#orbitdbkvstorenameaddress)
  * [orbitdb.log(name|address)](#orbitdblognameaddress)
    + [add(event)](#addevent)
    + [get(hash)](#gethash)
    + [iterator([options])](#iteratoroptions)
  * [orbitdb.eventlog(name|address)](#orbitdbeventlognameaddress)
  * [orbitdb.feed(name|address)](#orbitdbfeednameaddress)
    + [add(data)](#adddata)
    + [get(hash)](#gethash-1)
    + [remove(hash)](#removehash)
    + [iterator([options])](#iteratoroptions-1)
  * [orbitdb.docs(name|address, options)](#orbitdbdocsnameaddress-options)
    + [put(doc)](#putdoc)
    + [get(key)](#getkey-1)
    + [query(mapper)](#querymapper)
    + [del(key)](#delkey-1)
  * [orbitdb.docstore(name|address, options)](#orbitdbdocstorenameaddress-options)
  * [orbitdb.counter(name|address)](#orbitdbcounternameaddress)
    + [value](#value)
    + [inc([value])](#incvalue)
- [Static Properties](#static-properties)
  * [OrbitDB.databaseTypes](#orbitdbdatabasetypes)
- [Static Methods](#static-methods)
  * [OrbitDB.createInstance(ipfs)](#orbitdbcreateinstanceipfs)
  * [OrbitDB.isValidType(type)](#orbitdbisvalidtypetype)
  * [OrbitDB.addDatabaseType(type, store)](#orbitdbadddatabasetypetype-store)
  * [OrbitDB.getDatabaseTypes()](#orbitdbgetdatabasetypes)
  * [OrbitDB.isValidAddress(address)](#orbitdbisvalidaddressaddress)
  * [OrbitDB.parseAddress(address)](#orbitdbparseaddressaddress)
- [Store API](#store-api)
  * [store.load([amount])](#storeloadamount)
  * [store.close()](#storeclose)
  * [store.drop()](#storedrop)
  * [store.identity](#storeidentity)
  * [store.type](#storetype)
- [Store Events](#store-events)
  * [`replicated`](#replicated)
  * [`replicate`](#replicate)
    + [`replicate.progress`](#replicateprogress)
  * [`load`](#load)
    + [`load.progress`](#loadprogress)
  * [`ready`](#ready)
  * [`write`](#write)
  * [`closed`](#closed)

<!-- tocstop -->

## Creating an OrbitDB instance

### createInstance(ipfs, [options])
```javascript
const orbitdb = await OrbitDB.createInstance(ipfs)
```
Creates and returns an instance of OrbitDB. Use the optional `options` argument for further configuration. It is an object with any of these properties:

- `directory` (string): path to be used for the database files. By default it uses `'./orbitdb'`.

- `peerId` (string): By default it uses the base58 string of the ipfs peer id.

- `keystore` (Keystore Instance) : By default creates an instance of [Keystore](https://github.com/orbitdb/orbit-db-keystore). A custom keystore instance can be used, see [this](https://github.com/orbitdb/orbit-db/blob/master/test/utils/custom-test-keystore.js) for an example.

<<<<<<< HEAD
- `identity` (Identity Instance): By default it creates an instance of [Identity](https://github.com/orbitdb/orbit-db-identity-provider/src/identity.js)

After creating an `OrbitDB` instance, you can access the different data stores. Creating a database instance, eg. with `orbitdb.keyvalue(...)`, returns a *Promise* that resolves to a [database instance](#store-api). See the [Store](#store-api) section for details of common methods and properties.
=======
- 'cache' (Cache Instance) : By default creates an instance of [Cache](https://github.com/orbitdb/orbit-db-cache). A custom cache instance can also be used.

After creating an `OrbitDB` instance , you can access the different data stores. Creating a database instance, eg. with `orbitdb.keyvalue(...)`, returns a *Promise* that resolves to a [database instance](#store-api). See the [Store](#store-api) section for details of common methods and properties.
>>>>>>> 9f606677

*For further details, see usage for [kvstore](https://github.com/orbitdb/orbit-db-kvstore#usage), [eventlog](https://github.com/orbitdb/orbit-db-eventstore#usage), [feed](https://github.com/orbitdb/orbit-db-feedstore#usage), [docstore](https://github.com/orbitdb/orbit-db-docstore#usage) and [counter](https://github.com/orbitdb/orbit-db-counterstore#usage).*

```javascript
const db = await orbitdb.keyvalue('profile')
```

## Public Instance Methods

### orbitdb.create(name, type, [options])
> Creates and opens an OrbitDB database.

Returns a `Promise` that resolves to [a database instance](#store-api). `name` (string) should be the database name, not an OrbitDB address (i.e. `user.posts`). `type` is a supported database type (i.e. `eventlog` or [an added custom type](https://github.com/orbitdb/orbit-db#custom-store-types)). `options` is an object with any of the following properties:
- `directory` (string): The directory where data will be stored (Default: uses directory option passed to OrbitDB constructor or `./orbitdb` if none was provided).
- `write` (array): An array of hex encoded public keys which are used to set write access to the database. `["*"]` can be passed in to give write access to everyone. See the [GETTING STARTED](https://github.com/orbitdb/orbit-db/blob/master/GUIDE.md) guide for more info. (Default: uses the OrbitDB identity public key `orbitdb.identity.publicKey`, which would give write access only to yourself)
- `overwrite` (boolean): Overwrite an existing database (Default: `false`)
- `replicate` (boolean): Replicate the database with peers, requires IPFS PubSub. (Default: `true`)
```javascript
const db = await orbitdb.create('user.posts', 'eventlog', {
  write: [
    // Give access to ourselves
    orbitdb.identity.publicKey,
    // Give access to the second peer
    '042c07044e7ea51a489c02854db5e09f0191690dc59db0afd95328c9db614a2976e088cab7c86d7e48183191258fc59dc699653508ce25bf0369d67f33d5d77839'
  ]
})
// db created & opened
```

### orbitdb.determineAddress(name, type, [options])
> Returns the orbit-db address for given parameters

Returns a `Promise` that resolves to an orbit-db address. The parameters correspond exactly with the parameters of [orbit-db.create](#orbitdbcreatename-type-options). This is useful for determining a database address ahead of time, or deriving another peer's address from their public key and the database name and type. *No database is actually created.*

```javascript
const dbAddress = await orbitdb.determineAddress('user.posts', 'eventlog', {
  write: [
    // This could be someone else's public key
    '042c07044e7ea51a489c02854db5e09f0191690dc59db0afd95328c9db614a2976e088cab7c86d7e48183191258fc59dc699653508ce25bf0369d67f33d5d77839'
  ]
})
```

### orbitdb.open(address, [options])
> Opens an OrbitDB database.

Returns a `Promise` that resolves to [a database instance](#store-api). `address` (string) should be a valid OrbitDB address. If a database name is provided instead, it will check `options.create` to determine if it should create the database. `options` is an object with any of the following properties:

- `localOnly` (boolean): If set to `true`, will throw an error if the database can't be found locally. (Default: `false`)
- `directory` (string): The directory where data will be stored (Default: uses directory option passed to OrbitDB constructor or `./orbitdb` if none was provided).
- `create` (boolean): Whether or not to create the database if a valid OrbitDB address is not provided. (Default: `false`)
- `type` (string): A supported database type (i.e. `eventlog` or [an added custom type](https://github.com/orbitdb/orbit-db#custom-store-types)). Required if create is set to `true`. Otherwise it's used to validate the manifest.
- `overwrite` (boolean): Overwrite an existing database (Default: `false`)
- `replicate` (boolean): Replicate the database with peers, requires IPFS PubSub. (Default: `true`)
```javascript
const db = await orbitdb.open('/orbitdb/Qmd8TmZrWASypEp4Er9tgWP4kCNQnW4ncSnvjvyHQ3EVSU/first-database')
```

Convienance methods are available when opening/creating any of the default OrbitDB database types: [feed](#orbitdbfeednameaddress), [docs](#orbitdbdocsnameaddress-options), [log](#orbitdblognameaddress), [keyvalue](#orbitdbkeyvaluenameaddress), [counter](#orbitdbcounternameaddress)

You can use: `orbitdb.feed(address, options)`

Instead of: `orbitdb.open(address, { type: 'feed', ...options })`

### orbitdb.disconnect()
>Close databases, connections, pubsub and reset orbitdb state.

Returns a `Promise` that resolves once complete.

```javascript
await orbitdb.disconnect()
```

### orbitdb.stop()

Alias for `orbitdb.disconnect()`
```javascript
await orbitdb.stop()
```

### orbitdb.keyvalue(name|address)
> Creates and opens a keyvalue database

Returns a `Promise` that resolves to a [`KeyValueStore` instance](https://github.com/orbitdb/orbit-db-kvstore).

```javascript
const db = await orbitdb.keyvalue('application.settings')
// Or:
const db = await orbitdb.keyvalue(anotherkvdb.address)
```

Module: [orbit-db-kvstore](https://github.com/orbitdb/orbit-db-kvstore)

**See the [Store](#store-api) section for details of common methods and properties.**

#### put(key, value)
Returns a `Promise` that resolves to a `String` that is the multihash of the entry.
  ```javascript
  await db.put('hello', { name: 'World' })
  ```

#### set(key, value)
Alias for `.put()`
  ```javascript
  await db.set('hello', { name: 'Friend' })
  ```

#### get(key)
Returns an `Object` with the contents of the entry.
  ```javascript
  const value = db.get('hello')
  // { name: 'Friend' }
  ```

#### del(key)
Deletes the `Object` associated with `key`. Returns a `Promise` that resolves to a `String` that is the multihash of the deleted entry.
  ```javascript
  const hash = await db.del('hello')
  // QmbYHhnXEdmdfUDzZKeEg7HyG2f8veaF2wBrYFcSHJ3mvd
  ```

### orbitdb.kvstore(name|address)

Alias for [`orbitdb.keyvalue()`](#orbitdbkeyvaluenameaddress)

### orbitdb.log(name|address)
> Creates and opens an eventlog database

Returns a `Promise` that resolves to a [`EventStore` instance](https://github.com/orbitdb/orbit-db-eventstore).

```javascript
const db = await orbitdb.eventlog('site.visitors')
// Or:
const db = await orbitdb.eventlog(anotherlogdb.address)
```

Module: [orbit-db-eventstore](https://github.com/orbitdb/orbit-db-eventstore)

**See the [Store](#store-api) section for details of common methods and properties.**

#### add(event)
Returns a `Promise` that resolves to the multihash of the entry as a `String`.
  ```javascript
  const hash = await db.add({ name: 'User1' })
  ```

#### get(hash)
Returns an `Object` with the contents of the entry.
  ```javascript
  const event = db.get(hash)
    .map((e) => e.payload.value)
  // { name: 'User1' }
  ```

#### iterator([options])

Returns an `Array` of `Objects` based on the `options`.

**options** : It is an object which supports the following properties

`gt - (string)`  Greater than, takes an item's `hash`.

`gte - (string)`  Greater than or equal to, takes an item's `hash`.

`lt - (string)`  Less than, takes an item's `hash`.

`lte - (string)`  Less than or equal to, takes an item's `hash` value.

`limit - (integer)`  Limiting the entries of result, defaults to `1`, and `-1` means all items (no limit).

`reverse - (boolean)`  If set to true will result in reversing the result.

If `hash` not found when passing `gt`, `gte`, `lt`, or `lte`, the iterator will return all items (respecting `limit` and `reverse`).

```javascript
const all = db.iterator({ limit: -1 })
  .collect()
  .map((e) => e.payload.value)
// [{ name: 'User1' }]
```

### orbitdb.eventlog(name|address)

Alias for [`orbitdb.log()`](#orbitdblognameaddress)

### orbitdb.feed(name|address)
> Creates and opens a feed database

Returns a `Promise` that resolves to a [`FeedStore` instance](https://github.com/orbitdb/orbit-db-feedstore).

```javascript
const db = await orbitdb.feed('orbit-db.issues')
// Or:
const db = await orbitdb.feed(anotherfeeddb.address)
```

Module: [orbit-db-feedstore](https://github.com/orbitdb/orbit-db-feedstore)

See the [Store](#store-api) section for details of common methods and properties.

#### add(data)
Returns a `Promise` that resolves to the multihash of the entry as a `String`.
  ```javascript
  const hash = await db.add({ name: 'User1' })
  ```

#### get(hash)
Returns an `Object` with the contents of the entry.
  ```javascript
  const event = db.get(hash)
    .map((e) => e.payload.value)
  // { name: 'User1' }
  ```

#### remove(hash)
Returns a `Promise` that resolves to the multihash of the entry as a `String`.
  ```javascript
  const hash = await db.remove(hash)
  ```

#### iterator([options])

Returns an `Array` of `Objects` based on the `options`.

**options** : It is an object which supports the following properties

`gt - (string)`  Greater than, takes an item's `hash`.

`gte - (string)`  Greater than or equal to, takes an item's `hash`.

`lt - (string)`  Less than, takes an item's `hash`.

`lte - (string)`  Less than or equal to, takes an item's `hash`.

`limit - (integer)`  Limiting the entries of result, defaults to `1`, and `-1` means all items (no limit).

`reverse - (boolean)`  If set to true will result in reversing the result.

If `hash` not found when passing `gt`, `gte`, `lt`, or `lte`, the iterator will return all items (respecting `limit` and `reverse`).

```javascript
const all = db.iterator({ limit: -1 })
  .collect()
  .map((e) => e.payload.value)
// [{ name: 'User1' }]
```

### orbitdb.docs(name|address, options)
> Creates and opens a docstore database

Returns a `Promise` that resolves to a [`DocumentStore` instance](https://github.com/orbitdb/orbit-db-docstore).

```javascript
const db = await orbitdb.docs('orbit.users.shamb0t.profile')
// Or:
const db = await orbitdb.docs(anotherdocdb.address)
```

By default, documents are indexed by field `_id`. You can also specify the field to index by:

```javascript
const db = await orbitdb.docs('orbit.users.shamb0t.profile', { indexBy: 'name' })
```

Module: [orbit-db-docstore](https://github.com/orbitdb/orbit-db-docstore)

**See the [Store](#store-api) section for details of common methods and properties.**

#### put(doc)
Returns a `Promise` that resolves to the multihash of the entry as a `String`.
  ```javascript
  const hash = await db.put({ _id: 'QmAwesomeIpfsHash', name: 'shamb0t', followers: 500 })
  ```

#### get(key)
Returns an `Array` with a single `Object` if key exists.
  ```javascript
  const profile = db.get('shamb0t')
  // [{ _id: 'shamb0t', name: 'shamb0t', followers: 500 }]
  ```

#### query(mapper)
Returns an `Array` of `Objects` based on the `mapper`.
  ```javascript
  const all = db.query((doc) => doc.followers >= 500)
  // [{ _id: 'shamb0t', name: 'shamb0t', followers: 500 }]
  ```

#### del(key)
Returns a `Promise` that resolves to the multihash of the entry as a `String`.
  ```javascript
  const hash = await db.del('shamb0t')
  ```

### orbitdb.docstore(name|address, options)

Alias for [`orbitdb.docs()`](#orbitdbdocsnameaddress-options)

### orbitdb.counter(name|address)
> Creates and opens a counter database

Returns a `Promise` that resolves to a [`CounterStore` instance](https://github.com/orbitdb/orbit-db-counterstore).

```javascript
const counter = await orbitdb.counter('song_123.play_count')
// Or:
const counter = await orbitdb.counter(anothercounterdb.address)
```

Module: [orbit-db-counterstore](https://github.com/orbitdb/orbit-db-counterstore).

**See the [Store](#store-api) section for details of common methods and properties.**

#### value
Returns a `Number`.
  ```javascript
  counter.value // 0
  ```

#### inc([value])
Returns a `Promise` that resolves to the multihash of the entry as a `String`.
  ```javascript
  await counter.inc()
  counter.value // 1
  await counter.inc(7)
  counter.value // 8
  await counter.inc(-2)
  counter.value // 8
  ```

## Static Properties
### OrbitDB.databaseTypes
Returns supported database types (i.e. store types) as an `Array` of `Strings`
```js
OrbitDB.databaseTypes
// [ 'counter', 'eventlog', 'feed', 'docstore', 'keyvalue']
```

## Static Methods

### OrbitDB.createInstance(ipfs)
Returns a `Promise` that resolved to an instance of `OrbitDB`.

```js
const orbitdb = await OrbitDB.createInstance(ipfs)
```

### OrbitDB.isValidType(type)
Returns `true` if the provided `String` is a supported database type
```js
OrbitDB.isValidType('docstore')
// true
```

### OrbitDB.addDatabaseType(type, store)
Adds a custom database type & store to OrbitDB
```js
const CustomStore = require('./CustomStore')
OrbitDB.addDatabaseType(CustomStore.type, CustomStore)
```

### OrbitDB.getDatabaseTypes()
Returns an `Object` mapping database types to Store Classes
```js
OrbitDB.getDatabaseTypes()
// { counter: [Function: CounterStore],
//  eventlog: [Function: EventStore],
//  feed: [Function: FeedStore],
//  docstore: [Function: DocumentStore],
//  keyvalue: [Function: KeyValueStore] }
```
### OrbitDB.isValidAddress(address)
Returns `true` if the provided `String` is a valid OrbitDB address
```js
OrbitDB.isValidAddress('/orbitdb/Qmdgwt7w4uBsw8LXduzCd18zfGXeTmBsiR8edQ1hSfzcJC/first-database')
// true
```
### OrbitDB.parseAddress(address)
Returns an instance of OrbitDBAddress if the provided `String` is a valid orbitdb address
```js
OrbitDB.parseAddress('/orbitdb/Qmdgwt7w4uBsw8LXduzCd18zfGXeTmBsiR8edQ1hSfzcJC/first-database')
// OrbitDBAddress {
//  root: 'Qmdgwt7w4uBsw8LXduzCd18zfGXeTmBsiR8edQ1hSfzcJC',
//  path: 'first-database' }
```

## Store API

Every database (store) has the following methods available in addition to their specific methods.

### store.load([amount])

Load the locally persisted database state to memory. Use the optional `amount` argument to limit the number of entries loaded into memory, starting from the head(s) (Default: `-1` will load all entries)

Returns a `Promise` that resolves once complete

With events:
```javascript
db.events.on('ready', () => {
  /* database is now ready to be queried */
})
db.load()
```

Async:
```javascript
await db.load()
/* database is now ready to be queried */
```

### store.close()
> Close the database.
Returns a `Promise` that resolves once complete

Async:
```javascript
await db.close()
```

### store.drop()
> Remove the database locally. This does not delete any data from peers.

Returns a `Promise` that resolves once complete

```javascript
await db.drop()
```

### store.identity

Returns an instance of [Identity](https://github.com/orbitdb/orbit-db-identity-provider/src/identity.js). The identity is used to sign the database entries. See the [GUIDE](https://github.com/orbitdb/orbit-db/blob/master/GUIDE.md#identity) for more information on how OrbitDB uses identity.

```
const identity = db.identity
console.log(identity.toJSON())
{ id: 'QmZyYjpG6SMJJx2rbye8HXNMufGRtpn9yFkdd27uuq6xrR',
  publicKey: '0446829cbd926ad8e858acdf1988b8d586214a1ca9fa8c7932af1d59f7334d41aa2ec2342ea402e4f3c0195308a4815bea326750de0a63470e711c534932b3131c',
  signatures:
   { id: '3045022058bbb2aa415623085124b32b254b8668d95370261ade8718765a8086644fc8ae022100c736b45c6b2ef60c921848027f51020a70ee50afa20bc9853877e994e6121c15',
     publicKey: '3046022100d138ccc0fbd48bd41e74e40ddf05c1fa6ff903a83b2577ef7d6387a33992ea4b022100ca39e8d8aef43ac0c6ec05c1b95b41fce07630b5dc61587a32d90dc8e4cf9766'
   },
  type: 'orbitdb'
}
```

The public key can be retrieved with:
```
console.log(db.identity.publicKey)
// 0446829cbd926ad8e858acdf1988b8d586214a1ca9fa8c7932af1d59f7334d41aa2ec2342ea402e4f3c0195308a4815bea326750de0a63470e711c534932b3131c
```

The key can also be accessed from the OrbitDB instance: `orbitdb.identity.publicKey`.

### store.type

Returns the type of the database as a `String`.

## Store Events

Each database in `orbit-db` contains an `events` ([EventEmitter](https://nodejs.org/api/events.html)) object that emits events that describe what's happening in the database. Events can be listened to with:
```javascript
db.events.on(name, callback)
```

### `replicated`
```javascript
db.events.on('replicated', (address) => ... )
```

Emitted when the database has synced with another peer. This is usually a good place to re-query the database for updated results, eg. if a value of a key was changed or if there are new events in an event log.

### `replicate`
```javascript
db.events.on('replicate', (address) => ... )
```

Emitted before replicating a part of the database with a peer.

#### `replicate.progress`
```javascript
db.events.on('replicate.progress', (address, hash, entry, progress, have) => ... )
```

Emitted while replicating a database. *address* is id of the database that emitted the event. *hash* is the multihash of the entry that was just loaded. *entry* is the database operation entry. *progress* is the current progress. *have* is a map of database pieces we have.

### `load`
```javascript
db.events.on('load', (dbname) => ... )
```

Emitted before loading the database.

#### `load.progress`
```javascript
db.events.on('load.progress', (address, hash, entry, progress, total) => ... )
```

Emitted while loading the local database, once for each entry. *dbname* is the name of the database that emitted the event. *hash* is the multihash of the entry that was just loaded. *entry* is the database operation entry. *progress* is a sequential number starting from 0 upon calling `load()`.

### `ready`
```javascript
db.events.on('ready', (dbname, heads) => ... )
```

Emitted after fully loading the local database.

### `write`
```javascript
db.events.on('write', (dbname, hash, entry) => ... )
```

Emitted after an entry was added locally to the database. *hash* is the IPFS hash of the latest state of the database. *entry* is the added database op.

### `closed`
Emitted once the database has finished closing.
```javascript
db.events.on('closed', (dbname) => ... )
```<|MERGE_RESOLUTION|>--- conflicted
+++ resolved
@@ -80,15 +80,11 @@
 
 - `keystore` (Keystore Instance) : By default creates an instance of [Keystore](https://github.com/orbitdb/orbit-db-keystore). A custom keystore instance can be used, see [this](https://github.com/orbitdb/orbit-db/blob/master/test/utils/custom-test-keystore.js) for an example.
 
-<<<<<<< HEAD
+- 'cache' (Cache Instance) : By default creates an instance of [Cache](https://github.com/orbitdb/orbit-db-cache). A custom cache instance can also be used.
+
 - `identity` (Identity Instance): By default it creates an instance of [Identity](https://github.com/orbitdb/orbit-db-identity-provider/src/identity.js)
 
 After creating an `OrbitDB` instance, you can access the different data stores. Creating a database instance, eg. with `orbitdb.keyvalue(...)`, returns a *Promise* that resolves to a [database instance](#store-api). See the [Store](#store-api) section for details of common methods and properties.
-=======
-- 'cache' (Cache Instance) : By default creates an instance of [Cache](https://github.com/orbitdb/orbit-db-cache). A custom cache instance can also be used.
-
-After creating an `OrbitDB` instance , you can access the different data stores. Creating a database instance, eg. with `orbitdb.keyvalue(...)`, returns a *Promise* that resolves to a [database instance](#store-api). See the [Store](#store-api) section for details of common methods and properties.
->>>>>>> 9f606677
 
 *For further details, see usage for [kvstore](https://github.com/orbitdb/orbit-db-kvstore#usage), [eventlog](https://github.com/orbitdb/orbit-db-eventstore#usage), [feed](https://github.com/orbitdb/orbit-db-feedstore#usage), [docstore](https://github.com/orbitdb/orbit-db-docstore#usage) and [counter](https://github.com/orbitdb/orbit-db-counterstore#usage).*
 
